# ai_tutor/dependencies.py
import os
<<<<<<< HEAD
from fastapi import HTTPException, status, Request
from supabase import create_client, Client
=======
from fastapi import HTTPException, status
try:
    from supabase import create_client, Client  # type: ignore
except Exception:  # pragma: no cover - optional dependency
    create_client = None
    from typing import Any as Client
>>>>>>> 6bfa7137
from dotenv import load_dotenv
try:
    from openai import AsyncOpenAI
    from openai._base_client import AsyncHttpxClientWrapper  # type: ignore
except Exception:  # pragma: no cover - optional dependency
    AsyncOpenAI = None
    class AsyncHttpxClientWrapper:
        pass
from redis.asyncio import Redis as _Redis  # type: ignore
import redis.asyncio as _redis_asyncio
from ai_tutor.services.convex_client import ConvexClient

# Load environment variables specifically for dependencies if needed,
# though they should be loaded by the main app process already.
load_dotenv()

# --- Convex Configuration ---
CONVEX_URL = os.environ.get("CONVEX_URL")
CONVEX_ADMIN_KEY = os.environ.get("CONVEX_ADMIN_KEY")

<<<<<<< HEAD
=======
SUPABASE_CLIENT: Client | None = None
if create_client and supabase_url and supabase_key:
    try:
        SUPABASE_CLIENT = create_client(supabase_url, supabase_key)
        print("Supabase client initialized successfully in dependencies module.")
    except Exception as e:
        print(f"ERROR: Failed to initialize Supabase client in dependencies module: {e}")
        SUPABASE_CLIENT = None
else:
    print("WARNING: Supabase client not configured or 'supabase' package missing.")
>>>>>>> 6bfa7137


def get_convex_config() -> dict[str, str]:
    """Return Convex configuration values from the environment."""
    if not CONVEX_URL or not CONVEX_ADMIN_KEY:
        raise HTTPException(
            status_code=status.HTTP_503_SERVICE_UNAVAILABLE,
            detail="Convex configuration is not available. Check backend environment variables."
        )
    return {"url": CONVEX_URL, "admin_key": CONVEX_ADMIN_KEY}

# Create a single global AsyncOpenAI client and share it with the `agents`
# package so that all model providers use the exact same instance.
if AsyncOpenAI is not None and os.environ.get("OPENAI_API_KEY"):
    openai_client = AsyncOpenAI()
else:  # pragma: no cover - fallback dummy
    class _DummyOpenAI:
        async def aclose(self):
            pass
    openai_client = _DummyOpenAI()

# Note: we register this client with the agents SDK in `ai_tutor.api` *after*
# `agents` has been fully imported, to avoid a circular‑import crash.

def get_openai():
    """FastAPI dependency returning the shared AsyncOpenAI client."""
    return openai_client 

# Monkey‑patch OpenAI client wrapper to avoid AttributeError at program exit
# Preserve original __del__
_orig_del = getattr(AsyncHttpxClientWrapper, "__del__", lambda self: None)


def _safe_del(self):  # noqa: D401
    """A safer __del__ that swallows the httpx ClientState cleanup error.

    When Python shuts down, httpx's `ClientState` enum may already be
    garbage‑collected. Accessing `self._state` then raises AttributeError,
    which pollutes stderr with tracebacks.  We ignore that specific case.
    """

    try:
        _orig_del(self)
    except AttributeError as exc:
        if "_state" not in str(exc):
            raise  # Unexpected attribute error, re‑raise
        # else: swallow – it's the known shutdown race condition.


# Install the patch only once
if hasattr(AsyncHttpxClientWrapper, "__del__") and getattr(AsyncHttpxClientWrapper.__del__, "_patched", False) is False:  # type: ignore[attr-defined]
    AsyncHttpxClientWrapper.__del__ = _safe_del  # type: ignore[assignment]
    AsyncHttpxClientWrapper.__del__._patched = True  # type: ignore[attr-defined]

# --- Redis Client Initialization (Phase-1) ---
_REDIS_URL = os.environ.get("REDIS_URL", "redis://localhost:6379/0")
try:
    REDIS_CLIENT: _Redis | None = _redis_asyncio.from_url(
        _REDIS_URL,
        decode_responses=False,  # store raw bytes – Yjs snapshots are binary
    )
    print(f"Redis client initialised (url={_REDIS_URL}).")
except Exception as _e:  # pragma: no cover
    REDIS_CLIENT = None
    print(f"ERROR: Failed to initialise Redis client: {_e}")

async def get_redis_client() -> _Redis:
    """FastAPI dependency to retrieve the global async Redis client."""
    if REDIS_CLIENT is None:
        raise HTTPException(
            status_code=status.HTTP_503_SERVICE_UNAVAILABLE,
            detail="Redis client is not available. Check backend configuration and logs.",
        )
<<<<<<< HEAD
    return REDIS_CLIENT

# --- Convex Client Initialization ---
convex_url = os.environ.get("CONVEX_URL")

CONVEX_BASE_CLIENT: ConvexClient | None = None
if convex_url:
    CONVEX_BASE_CLIENT = ConvexClient(convex_url)
    print("Convex client configured.")
else:
    print("WARNING: CONVEX_URL environment variable not set; Convex disabled.")


async def get_convex_client(request: Request) -> ConvexClient:
    """Return a ConvexClient bound to the incoming auth token."""
    if CONVEX_BASE_CLIENT is None:
        raise HTTPException(
            status_code=status.HTTP_503_SERVICE_UNAVAILABLE,
            detail="Convex client is not available."
        )

    auth = request.headers.get("Authorization", "")
    token = auth.split(" ", 1)[1] if auth.lower().startswith("bearer ") else None
    return ConvexClient(CONVEX_BASE_CLIENT.base_url, token=token)
=======
    return REDIS_CLIENT 
# --- Convex Client Initialization ---
from ai_tutor.convex_client import ConvexClient

convex_url = os.environ.get("CONVEX_URL")
convex_admin_key = os.environ.get("CONVEX_ADMIN_KEY")

CONVEX_CLIENT: ConvexClient | None = None
if convex_url and convex_admin_key:
    try:
        CONVEX_CLIENT = ConvexClient(convex_url, convex_admin_key)
        print("Convex client initialized successfully in dependencies module.")
    except Exception as e:
        print(f"ERROR: Failed to initialize Convex client in dependencies module: {e}")
else:
    print("WARNING: CONVEX_URL and CONVEX_ADMIN_KEY not provided. Convex client disabled.")

async def get_convex_client() -> ConvexClient:
    if CONVEX_CLIENT is None:
        raise HTTPException(
            status_code=status.HTTP_503_SERVICE_UNAVAILABLE,
            detail="Convex client is not available. Check backend configuration and logs.",
        )
    return CONVEX_CLIENT
>>>>>>> 6bfa7137
<|MERGE_RESOLUTION|>--- conflicted
+++ resolved
@@ -1,16 +1,11 @@
 # ai_tutor/dependencies.py
 import os
-<<<<<<< HEAD
-from fastapi import HTTPException, status, Request
-from supabase import create_client, Client
-=======
 from fastapi import HTTPException, status
 try:
     from supabase import create_client, Client  # type: ignore
 except Exception:  # pragma: no cover - optional dependency
     create_client = None
     from typing import Any as Client
->>>>>>> 6bfa7137
 from dotenv import load_dotenv
 try:
     from openai import AsyncOpenAI
@@ -27,12 +22,10 @@
 # though they should be loaded by the main app process already.
 load_dotenv()
 
-# --- Convex Configuration ---
-CONVEX_URL = os.environ.get("CONVEX_URL")
-CONVEX_ADMIN_KEY = os.environ.get("CONVEX_ADMIN_KEY")
+# --- Supabase Client Initialization ---
+supabase_url = os.environ.get("SUPABASE_URL")
+supabase_key = os.environ.get("SUPABASE_SERVICE_KEY") # Use Service Key for backend operations
 
-<<<<<<< HEAD
-=======
 SUPABASE_CLIENT: Client | None = None
 if create_client and supabase_url and supabase_key:
     try:
@@ -43,12 +36,15 @@
         SUPABASE_CLIENT = None
 else:
     print("WARNING: Supabase client not configured or 'supabase' package missing.")
->>>>>>> 6bfa7137
 
 
-def get_convex_config() -> dict[str, str]:
-    """Return Convex configuration values from the environment."""
-    if not CONVEX_URL or not CONVEX_ADMIN_KEY:
+# --- Dependency Function ---
+async def get_supabase_client() -> Client:
+    """FastAPI dependency to get the initialized Supabase client."""
+    if SUPABASE_CLIENT is None:
+        # This condition should ideally not be met if env vars are set correctly
+        # and initialization succeeded above.
+        print("ERROR: get_supabase_client called but client is not initialized.")
         raise HTTPException(
             status_code=status.HTTP_503_SERVICE_UNAVAILABLE,
             detail="Convex configuration is not available. Check backend environment variables."
@@ -117,32 +113,6 @@
             status_code=status.HTTP_503_SERVICE_UNAVAILABLE,
             detail="Redis client is not available. Check backend configuration and logs.",
         )
-<<<<<<< HEAD
-    return REDIS_CLIENT
-
-# --- Convex Client Initialization ---
-convex_url = os.environ.get("CONVEX_URL")
-
-CONVEX_BASE_CLIENT: ConvexClient | None = None
-if convex_url:
-    CONVEX_BASE_CLIENT = ConvexClient(convex_url)
-    print("Convex client configured.")
-else:
-    print("WARNING: CONVEX_URL environment variable not set; Convex disabled.")
-
-
-async def get_convex_client(request: Request) -> ConvexClient:
-    """Return a ConvexClient bound to the incoming auth token."""
-    if CONVEX_BASE_CLIENT is None:
-        raise HTTPException(
-            status_code=status.HTTP_503_SERVICE_UNAVAILABLE,
-            detail="Convex client is not available."
-        )
-
-    auth = request.headers.get("Authorization", "")
-    token = auth.split(" ", 1)[1] if auth.lower().startswith("bearer ") else None
-    return ConvexClient(CONVEX_BASE_CLIENT.base_url, token=token)
-=======
     return REDIS_CLIENT 
 # --- Convex Client Initialization ---
 from ai_tutor.convex_client import ConvexClient
@@ -166,5 +136,4 @@
             status_code=status.HTTP_503_SERVICE_UNAVAILABLE,
             detail="Convex client is not available. Check backend configuration and logs.",
         )
-    return CONVEX_CLIENT
->>>>>>> 6bfa7137
+    return CONVEX_CLIENT