--- conflicted
+++ resolved
@@ -101,25 +101,6 @@
         )
     return REDIS_CLIENT
 
-<<<<<<< HEAD
-# --- Convex Client Initialization (Task E) ---
-convex_url = os.environ.get("CONVEX_URL", "http://localhost:4000")
-CONVEX_CLIENT: ConvexClient | None = None
-try:
-    CONVEX_CLIENT = ConvexClient(convex_url)
-    print(f"Convex client initialized (url={convex_url}).")
-except Exception as _e:  # pragma: no cover
-    CONVEX_CLIENT = None
-    print(f"ERROR: Failed to initialise Convex client: {_e}")
-
-async def get_convex_client() -> ConvexClient:
-    """FastAPI dependency providing the Convex client."""
-    if CONVEX_CLIENT is None:
-        raise HTTPException(
-            status_code=status.HTTP_503_SERVICE_UNAVAILABLE,
-            detail="Convex client is not available. Check backend configuration and logs.",
-        )
-=======
 
 # --- Convex Client Stub & Dependency ------------------------------------ #
 
@@ -141,5 +122,4 @@
     global CONVEX_CLIENT
     if CONVEX_CLIENT is None:
         CONVEX_CLIENT = ConvexClient()
->>>>>>> 0d85b700
     return CONVEX_CLIENT