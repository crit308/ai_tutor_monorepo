from __future__ import annotations
from uuid import UUID
from typing import Any, Dict, Optional, List
import os

from fastapi import APIRouter, WebSocket, WebSocketDisconnect, Depends
<<<<<<< HEAD
try:
    from supabase import Client
except Exception:  # pragma: no cover - optional dependency
    from typing import Any as Client
try:
    from postgrest.exceptions import APIError
except Exception:  # pragma: no cover - optional dependency
    class APIError(Exception):
        code: str = ""
        message: str = ""

from ai_tutor.dependencies import get_supabase_client, get_convex_client
from ai_tutor.convex_client import ConvexClient
=======
from supabase import Client  # noqa: F401
from postgrest.exceptions import APIError

from ai_tutor.dependencies import (
    get_supabase_client,
    get_convex_client,
    ConvexClient,
)
>>>>>>> 0d85b700
from ai_tutor.session_manager import SessionManager
from ai_tutor.context import TutorContext, UserModelState
import json
import logging
import traceback
from pydantic import ValidationError
from starlette.websockets import WebSocketDisconnect, WebSocketState
from ai_tutor.api_models import (
    InteractionResponseData, ExplanationResponse, QuestionResponse,
    FeedbackResponse, MessageResponse, ErrorResponse
)
from ai_tutor.agents.models import QuizQuestion, QuizFeedbackItem, FocusObjective
from fastapi import HTTPException
from ai_tutor.agents.planner_agent import determine_session_focus
from ai_tutor.interaction_logger import log_interaction
from ai_tutor.utils.tool_helpers import invoke  # Import invoke globally to avoid local shadowing
from ai_tutor.skills.evaluate_quiz import evaluate_quiz  # NEW: Import evaluate_quiz skill to allow deterministic answer evaluation
import asyncio
import uuid # Added import
from typing import Dict # Ensure Dict is imported, though it likely is already

from ai_tutor.services.session_tasks import queue_session_analysis

# Import prompt template (moved to ai_tutor.prompts)
from ai_tutor.prompts import LEAN_EXECUTOR_PROMPT_TEMPLATE
from ai_tutor.models.tool_calls import ToolCall
from ai_tutor.core.llm import LLMClient
from ai_tutor.utils.llm_utils import retry_on_json_error # Import the wrapper
from ai_tutor.exceptions import ToolInputError  # Import custom tool input error

# Import allocator and template resolver services
from ai_tutor.services import layout_allocator as _alloc
from ai_tutor.services import layout_templates as _template_resolver

router = APIRouter()

# Shared session manager instance
session_manager = SessionManager()

# Helper to authenticate a websocket connection and return the Supabase user
ALLOW_URL_TOKEN = os.getenv("ENV", "prod") != "prod"

log = logging.getLogger(__name__)

# Dictionary to hold pending futures for board state requests
_pending_board_state_requests: Dict[str, asyncio.Future] = {}

# --- Validation Helper --- #

def validate_interaction_response(data_to_validate: Any, log_context: str = "") -> Optional[InteractionResponseData]:
    """Validates data against InteractionResponseData Pydantic model.

    Args:
        data_to_validate: The data object (ideally already InteractionResponseData or dict).
        log_context: String description for logging (e.g., 'Executor Response').

    Returns:
        The validated InteractionResponseData object if successful, otherwise None.
        Logs errors if validation fails.
    """
    try:
        if isinstance(data_to_validate, InteractionResponseData):
            # Already the correct type, re-validate to be sure (optional but safe)
            validated_data = InteractionResponseData.model_validate(data_to_validate.model_dump())
            log.debug(f"validate_interaction_response ({log_context}): Data already InteractionResponseData, validation successful.")
            return validated_data
        elif isinstance(data_to_validate, dict):
            validated_data = InteractionResponseData.model_validate(data_to_validate)
            log.debug(f"validate_interaction_response ({log_context}): Dict validated successfully.")
            return validated_data
        else:
            log.error(f"validate_interaction_response ({log_context}): Input data is not InteractionResponseData or dict, type: {type(data_to_validate)}.")
            return None
    except ValidationError as e:
        log.error(f"validate_interaction_response ({log_context}): Validation failed! Error: {e}. Raw Data: {data_to_validate}", exc_info=True)
        return None
    except Exception as e:
        log.error(f"validate_interaction_response ({log_context}): Unexpected error during validation! Error: {e}. Raw Data: {data_to_validate}", exc_info=True)
        return None

# --- End Validation Helper --- #

# Helper function to safely send JSON
async def safe_send_json(ws: WebSocket, data: Any, log_context: str = ""):
    """Attempts to send JSON data, catching errors if the socket is closed."""
    try:
        if ws.client_state == WebSocketState.CONNECTED:
             log.debug(f"safe_send_json ({log_context}): Sending data.")
             await ws.send_json(data)
        else:
             log.warning(f"safe_send_json ({log_context}): WebSocket not connected (state={ws.client_state}). Skipping send.")
    except (RuntimeError, WebSocketDisconnect) as e:
        # Catch errors specifically related to sending on a closed/closing socket
        log.warning(f"safe_send_json ({log_context}): Failed to send message, socket likely closed: {e}")
    except Exception as e:
        log.error(f"safe_send_json ({log_context}): Unexpected error during send: {e}", exc_info=True)

# Helper to safely close WebSocket
async def safe_close(ws: WebSocket, code: int = 1000, reason: Optional[str] = None):
    """Attempts to close the WebSocket connection gracefully."""
    try:
        if ws.client_state == WebSocketState.CONNECTED or ws.client_state == WebSocketState.CONNECTING:
            log.info(f"safe_close: Attempting to close WebSocket (code={code}, reason='{reason}'). Current state: {ws.client_state}")
            await ws.close(code=code, reason=reason)
            log.info("safe_close: WebSocket close call completed.")
        elif ws.client_state == WebSocketState.DISCONNECTED:
             log.info("safe_close: WebSocket already disconnected.")
        else:
             log.warning(f"safe_close: WebSocket in unexpected state {ws.client_state}, cannot close.")
    except (RuntimeError, WebSocketDisconnect) as e:
         log.warning(f"safe_close: Error during WebSocket close: {e}") # Log expected errors during close
    except Exception as e:
         log.error(f"safe_close: Unexpected error during close: {e}", exc_info=True)

# --- Removed Stub Functions --- #
# Removed run_planner_stub and run_executor_stub definitions

# --- Helper function to send standardized error responses --- #
async def send_error_response(ws: WebSocket, message: str, error_code: str, details: Optional[str] = None, state: Optional[UserModelState] = None):
    log.error(f"Sending error to client: Code={error_code}, Message='{message}', Details='{details}'")
    try:
        error_payload = ErrorResponse(
            error_message=message,  # Use correct field name
            error_code=error_code,
            technical_details=details  # Pass details to technical_details
        )
        state_obj = state if state else UserModelState()
        full_response = InteractionResponseData(
            content_type="error",
            data=error_payload,
            user_model_state=state_obj
        )
        await safe_send_json(ws, full_response.model_dump(mode='json'), f"Error Response Send ({error_code})")
    except Exception as send_err:
        log.critical(f"Failed to create/send structured error response (Code={error_code}): {send_err}", exc_info=True)
        try:
            await safe_send_json(ws, {"content_type": "error", "data": {"error_message": "An internal error occurred while reporting an error."}}, "Fallback Error Send")
        except Exception as fallback_err:
            log.critical(f"Failed to send fallback error message: {fallback_err}")

# --- WebSocket Authentication Helper ---
async def _authenticate_ws(ws: WebSocket, supabase: Client) -> typing.Any:
    """Authenticate a websocket connection using JWT from headers or query params."""
    # Try to get token from headers
    token = None
    auth_header = ws.headers.get("authorization")
    if auth_header and auth_header.lower().startswith("bearer "):
        token = auth_header.split(" ", 1)[1]
    # Fallback: try to get token from query params
    if not token:
        token = ws.query_params.get("token")
    if not token:
        raise HTTPException(status_code=403, detail="Missing authentication token for websocket connection.")
    try:
        user_response = supabase.auth.get_user(token)
        user = user_response.user
        if not user:
            raise HTTPException(status_code=403, detail="Invalid or expired token for websocket connection.")
        ws.state.user = user  # Attach user to websocket state for downstream use
        return user
    except Exception as e:
        log.error(f"WebSocket authentication failed: {e}")
        raise HTTPException(status_code=403, detail="Could not validate websocket credentials.")

@router.websocket("/ws/session/{session_id}")
async def tutor_stream(
    ws: WebSocket,
    session_id: UUID,
    supabase: Client = Depends(get_supabase_client),
    convex: ConvexClient = Depends(get_convex_client),
):
    """Stream tutor interaction events for a session via WebSocket.

    The client must provide a valid Supabase JWT in the `Authorization` header (Bearer token).
    Each inbound JSON message is forwarded to the TutorFSM orchestrator. All streaming events
    emitted by the FSM are relayed back to the client in real-time.
    """
    log.info(f"WebSocket attempting connection for session {session_id}")
    user = None
    ctx: Optional[TutorContext] = None  # Initialize ctx before try
    session_ended_cleanly = False # Task 2.2: Initialize flag
    try:
        log.info(f"WebSocket: Authenticating for session {session_id}")
        user = await _authenticate_ws(ws, supabase)
        log.info(f"WebSocket: Authentication successful for user {user.id}, session {session_id}")
    except RuntimeError as auth_err:
        log.warning(f"WebSocket: Authentication failed for session {session_id}: {auth_err}")
        return
    except Exception as e:
         log.error(f"WebSocket: Unexpected error during authentication for session {session_id}: {e}\n{traceback.format_exc()}", exc_info=True)
         # Attempt to close gracefully, but don't try to send an error if auth failed early
         try:
              if ws.client_state != WebSocketState.DISCONNECTED: await ws.close(code=1008)
         except Exception: pass
         return

    try:
        row: Optional[Dict] = None
        try:
            log.info(f"WebSocket: Fetching context from Convex for session {session_id}")
            row = await convex.query(
                "getSessionContext",
                {"session_id": str(session_id), "user_id": str(user.id)},
            )
            log.info(
                f"WebSocket: Convex fetch completed for session {session_id}. Data found: {'Yes' if row else 'No'}"
            )
            if row:
                log.debug(f"WebSocket: Raw data dict from Convex for {session_id}: {row}")
        except Exception as db_err:
            log.error(
                f"WebSocket: Error fetching context from Convex for {session_id}: {db_err}\n{traceback.format_exc()}",
                exc_info=True,
            )
            await safe_send_json(
                ws,
                {"type": "error", "detail": "Internal server error fetching context."},
                "DB Error",
            )
            await safe_close(ws, code=1011)
            return

        try:
             if row and row.get("context_data"):
                  log.info(f"WebSocket: Hydrating TutorContext from DB data for {session_id}")
                  context_dict = row["context_data"]
                  if isinstance(context_dict, str):
                       context_dict = json.loads(context_dict)
                  context_dict.setdefault('session_id', str(session_id))
                  context_dict.setdefault('user_id', str(user.id))
                  ctx = TutorContext.model_validate(context_dict)
                  log.info(f"WebSocket: TutorContext hydrated successfully for {session_id}. Loaded folder_id: {ctx.folder_id}")
             else:
                  log.info(f"WebSocket: Initializing new TutorContext for {session_id} (no prior data or context_data missing)")
                  ctx = TutorContext(session_id=session_id, user_id=user.id, folder_id=None)
                  log.info(f"WebSocket: Initialized fresh context for {session_id}")

        except (ValidationError, TypeError, json.JSONDecodeError) as parse_error:
            log.error(f"WebSocket: Failed to parse/validate context_data for session {session_id}: {parse_error}\nRaw context_data: {row.get('context_data') if row else 'N/A'}", exc_info=True)
            await send_error_response(ws, "Internal server error processing context.", "CONTEXT_PARSE_ERROR", details=str(parse_error), state=ctx.user_model_state if ctx else None)
            await safe_close(ws, code=1011)
            return
        except Exception as ctx_err:
            log.error(f"WebSocket: Unexpected error initializing context for {session_id}: {ctx_err}\n{traceback.format_exc()}", exc_info=True)
            await send_error_response(ws, "Internal server error initializing context.", "CONTEXT_INIT_ERROR", details=str(ctx_err), state=ctx.user_model_state if ctx else None)
            await safe_close(ws, code=1011)
            return

        await ws.accept()
        log.info(f"WebSocket: Connection accepted for session {session_id}")

        # --- Phase-1: Hydrate initial state from DB ---
        await _hydrate_initial_state(ws, convex, ctx)

        if not ctx:
             log.error(f"WebSocket: CRITICAL - Context object is None after loading/initialization for session {session_id}.")
             await send_error_response(ws, "Internal server error: context unavailable.", "CONTEXT_NULL_ERROR", state=ctx.user_model_state if ctx else None)
             await safe_close(ws, code=1011)
             return

        log.info(f"WebSocket: Context verified after accept. folder_id = {ctx.folder_id}")

        # --- Resume/State Handling Logic ---
        if getattr(ctx, 'current_quiz_question', None):
            log.info(f"WebSocket: Found pending question in context for session {session_id}. Sending to client.")
            pending_question_payload = {
                "type": "question",
                "question": ctx.current_quiz_question.model_dump(mode='json'),
                "topic": getattr(ctx, 'current_teaching_topic', "Unknown Topic")
            }
            await safe_send_json(ws, {
                 "content_type": "question",
                 "data": pending_question_payload,
                 "user_model_state": ctx.user_model_state.model_dump(mode='json')
            }, "Pending Question Send")
            # --- FIX: Ensure whiteboard state is included if question had actions ---
            # Currently, `draw_mcq_actions` adds actions to the response, which are saved.
            # The `whiteboard_state` message above handles the full history replay.
            # However, if we *only* send the pending question, it won't have its original actions.
            # Let's assume the `whiteboard_state` replay is sufficient for now.
            log.info(f"WebSocket: Pending question sent for session {session_id}.")
        else:
             log.info(f"WebSocket: No pending question found in context for session {session_id}.")

        log.info(f"WebSocket: Entering main receive loop")
        planner_run_complete = False
        if ctx and ctx.current_focus_objective:
            log.info("Existing FocusObjective found in loaded context. Skipping Planner.")
            planner_run_complete = True

        while True:
            try:
                # --- Ensure a focus objective exists (run planner if missing) ---
                if not ctx.current_focus_objective:
                    log.info(f"No focus objective found for session {session_id}. Running planner.")
                    try:
                        new_objective = await determine_session_focus(ctx)
                        ctx.current_focus_objective = new_objective
                        planner_run_complete = True
                        await session_manager.update_session_context_convex(convex, session_id, user.id, ctx)
                        log.info(f"Planner determined objective '{new_objective.topic}' for session {session_id}.")
                    except Exception as plan_err:
                        log.error(f"Planner failed for session {session_id}: {plan_err}")
                        await _send_ws_error(ws, "Planning Error", "Could not determine lesson objective.")
                        continue  # wait for next client message

                payload_text = await ws.receive_text()
                log.debug(f"WebSocket: Received raw message for {session_id}: {payload_text}")
                payload = json.loads(payload_text)

                # Log User Interaction AFTER parsing
                if ctx and user: # Ensure context and user are available for logging
                     event_type = payload.get('type')
                     user_input_text = None
                     if event_type == 'user_message':
                          user_input_text = payload.get('data', {}).get('text', '')
                          if user_input_text:
                              await log_interaction(ctx, 'user', user_input_text, 'user_input', event_type=event_type)
                     elif event_type in ['next', 'answer', 'start']:
                         await log_interaction(ctx, 'user', f"User action: {event_type}", 'user_action', event_type=event_type)
                # --- End User Interaction Logging ---

                event_data = payload.get('data', {})
                event_type = payload.get('type')
                user_input_text = event_data.get('text') if event_type == 'user_message' else None

                if not event_type:
                    log.warning(f"[WebSocket Warning] Received message without 'type' for {session_id}: {payload_text}")
                    await send_error_response(ws, "Message missing 'type' field.", "INVALID_PAYLOAD", state=ctx.user_model_state if ctx else None)
                    continue

                if event_type == 'ping' or event_type == 'system_tick':
                     log.debug(f"WebSocket: Received system message, ignoring for {session_id}.") # Removed , message_type=event_type
                     continue

                # --- Handle whiteboard_mode update --- #
                if 'whiteboard_mode' in payload:
                    new_mode = payload.get('whiteboard_mode')
                    if new_mode in ['chat_only', 'chat_and_whiteboard']:
                        if ctx.interaction_mode != new_mode:
                            log.info(f"WebSocket ({session_id}): Updating interaction_mode from '{ctx.interaction_mode}' to '{new_mode}'.")
                            ctx.interaction_mode = new_mode
                            # Persist this change immediately
                            if user:
                                await session_manager.update_session_context_convex(convex, session_id, user.id, ctx)
                                log.info(f"WebSocket ({session_id}): Persisted interaction_mode='{new_mode}'.")
                            else:
                                log.warning(f"WebSocket ({session_id}): Cannot persist interaction_mode, user object is missing.")
                    else:
                        log.warning(f"WebSocket ({session_id}): Received invalid whiteboard_mode '{new_mode}'. Ignoring.")
                # --- End whiteboard_mode update --- #

                # --- Phase-1 Persistence: Record user chat message --- #
                if event_type == 'user_message' and user_input_text is not None:
                    try:
                        await _persist_user_message(convex, ctx, user_input_text)
                    except Exception as persist_err:
                        log.error(f"Failed to persist user message for session {session_id}: {persist_err}")
                # ----------------------------------------------------- #

                # --- Handle BOARD_STATE_RESPONSE from client --- #
                if event_type == 'BOARD_STATE_RESPONSE':
                    request_id = payload.get('request_id')
                    board_data = payload.get('payload') # This is expected to be List[Dict[str, Any]]
                    if request_id and request_id in _pending_board_state_requests:
                        future = _pending_board_state_requests[request_id]
                        if not future.done():
                            log.info(f"WebSocket ({session_id}): Received BOARD_STATE_RESPONSE for request_id={request_id}. Setting future result.")
                            future.set_result(board_data)
                            # The skill itself will remove the future from the dict upon completion/timeout/error.
                        elif future.done():
                            log.warning(f"WebSocket ({session_id}): Received BOARD_STATE_RESPONSE for already completed future request_id={request_id}. Ignoring.")
                        else: # Should not happen if request_id is in keys
                            log.warning(f"WebSocket ({session_id}): Future not found for request_id={request_id} in BOARD_STATE_RESPONSE, though key was present. Strange.")
                    else:
                        log.warning(f"WebSocket ({session_id}): Received BOARD_STATE_RESPONSE with no/invalid request_id '{request_id}' or no pending requests. Ignoring.")
                    continue # Skip further processing for this message type

                # --- Phase-3: Canvas Click Handling --- #
                elif event_type == 'canvas_click':
                    # Expected payload: { object_id: str }
                    object_id = event_data.get('object_id') if isinstance(event_data, dict) else None
                    if not object_id:
                        log.warning(f"WebSocket ({session_id}): canvas_click event missing object_id. Payload: {payload}")
                        await send_error_response(ws, "canvas_click event missing object_id", "CANVAS_CLICK_NO_ID", state=ctx.user_model_state)
                        continue

                    # Record the click as a user action in context history for the executor prompt
                    try:
                        click_event = {"type": "canvas_click", "object_id": object_id}
                        if ctx.history is None:
                            ctx.history = []
                        ctx.history.append({"role": "user", "content": json.dumps(click_event)})
                        log.info(f"WebSocket ({session_id}): Recorded canvas_click on {object_id} in history.")
                    except Exception as hist_err:
                        log.error(f"Failed to append canvas_click to history: {hist_err}")

                    # Let the normal executor turn handle a response (e.g., explain/highlight)
                    await _run_executor_turn(ctx, ctx.current_focus_objective, ws)

                    # Save context
                    try:
                        save_ok = await session_manager.update_session_context_convex(convex, session_id, user.id, ctx)
                        log.info(f"WebSocket ({session_id}): Context saved after canvas_click? {save_ok}")
                    except Exception as save_exc:
                        log.error(f"WebSocket ({session_id}): Error saving context after canvas_click: {save_exc}")
                    continue  # Processed this message
                # --- End BOARD_STATE_RESPONSE handling --- #

                # Task 2.1 Refinement: Handle end_session event with status check
                elif event_type == 'end_session':
                    log.info(f"Received 'end_session' event from user for session {session_id}.")
                    session_ended_cleanly = True # Flag to prevent disconnect trigger

                    if ctx and user:
                        try:
                            log.info(f"Checking analysis status before triggering background task via 'end_session' for {session_id}")
                            # --- Check Status FIRST ---
                            supabase_client = await get_supabase_client()
                            status_check = supabase_client.table("sessions") \
                                .select("analysis_status") \
                                .eq("id", str(session_id)) \
                                .maybe_single() \
                                .execute()
                            current_status = status_check.data.get("analysis_status") if status_check.data else None
                            log.info(f"Current analysis_status for session {session_id} before 'end_session' trigger: '{current_status}'")

                            if current_status is None:
                                # --- Trigger Background Task ---
                                asyncio.create_task(queue_session_analysis(session_id, user.id, ctx.folder_id))
                                log.info(f"Background analysis task created for session {session_id}")

                                # --- Send Confirmation to Client ---
                                confirmation_payload = MessageResponse(
                                    response_type="message", # Use standard type
                                    text="Session ending signal received. Your progress analysis will begin shortly."
                                )
                                confirmation_response = InteractionResponseData(
                                    content_type="message", # Use 'message' content type
                                    data=confirmation_payload,
                                    user_model_state=ctx.user_model_state # Send final state
                                )
                                await safe_send_json(ws, confirmation_response.model_dump(mode='json'), "End Session Confirmation")
                                log.info(f"Sent end session confirmation to client for {session_id}")
                            else:
                                # Analysis already processing or done, inform user differently
                                log.warning(f"Session {session_id} analysis status is already '{current_status}'. Sending status update instead of triggering.")
                                status_payload = MessageResponse(
                                    response_type="message",
                                    text=f"Session analysis is already {current_status}."
                                )
                                status_response = InteractionResponseData(content_type="message", data=status_payload, user_model_state=ctx.user_model_state)
                                await safe_send_json(ws, status_response.model_dump(mode='json'), "End Session Status Update")
                                log.info(f"Sent end session status update ({current_status}) to client for {session_id}")

                        except Exception as trigger_err:
                            log.error(f"Failed to check status, trigger analysis, or send confirmation from 'end_session' for {session_id}: {trigger_err}", exc_info=True)
                            await send_error_response(ws, "Could not process session ending request.", "END_SESSION_FAIL", state=ctx.user_model_state if ctx else None)
                    else:
                        log.warning("Cannot trigger analysis or send confirmation: Context or user missing.")
                        # Optionally send an error back if connection is still open and ctx/user are missing unexpectedly
                        await send_error_response(ws, "Internal error: Cannot process end session request.", "END_SESSION_CONTEXT_MISSING", state=None)

                    # Close connection gracefully AFTER sending confirmation/error
                    log.info(f"Closing WebSocket connection for session {session_id} after handling 'end_session' request.")
                    await safe_close(ws, code=1000, reason="User ended session")
                    break # Exit the loop cleanly

                if not ctx:
                     log.error(f"WebSocket: Context became None before processing for session {session_id}")
                     await send_error_response(ws, "Internal server error: Session context lost.", "CONTEXT_LOST", state=ctx.user_model_state if ctx else None)
                     break

                # --- Lean Executor Logic --- #
                else:
                    # Append user message to history if provided
                    if user_input_text is not None:
                        ctx.history.append({"role": "user", "content": user_input_text})
                    elif event_type == 'answer':
                        # Persist the entire answer payload so _run_executor_turn can deterministically evaluate it
                        if ctx.history is None:
                            ctx.history = []
                        ctx.history.append({"role": "user", "content": json.dumps(payload)})
                    elif event_type in ['next', 'previous', 'summary', 'start']:
                        # Append generic user commands for LLM context
                        if ctx.history is None:
                            ctx.history = []
                        ctx.history.append({"role": "user", "content": event_type})
                        # Record last pedagogical action for prompt templating
                        ctx.last_pedagogical_action = event_type

                    await _run_executor_turn(ctx, ctx.current_focus_objective, ws)

                    # persist context
                    save_ok = False
                    try:
                        save_ok = await session_manager.update_session_context_convex(convex, session_id, user.id, ctx)
                        log.info(f"WebSocket ({session_id}): Context saved successfully? {save_ok}")
                    except Exception as save_exc:
                        log.error(f"WebSocket ({session_id}): Error saving context in finally block: {save_exc}")
                    continue

            except WebSocketDisconnect as ws_disconnect:
                log.info(f"WebSocket ({session_id}): Client disconnected cleanly (code={ws_disconnect.code}, reason='{ws_disconnect.reason}').")
                break # Exit the loop
            except Exception as loop_err:
                log.error(f"WebSocket ({session_id}): Unhandled exception in main loop: {loop_err}\n{traceback.format_exc()}", exc_info=True)
                # Send a generic error if possible
                await send_error_response(ws, "An unexpected server error occurred.", "UNHANDLED_WS_LOOP_ERROR", details=str(loop_err), state=ctx.user_model_state if ctx else None)
                # Attempt to break cleanly, but the connection might already be broken
                break

    except WebSocketDisconnect as ws_disconnect_outer:
         log.info(f"WebSocket disconnected (outer loop/setup) for session_id={str(session_id)}: Code={ws_disconnect_outer.code}")
    except Exception as main_err:
         log.error(f"Unhandled exception in WebSocket handler for session {session_id}: {type(main_err).__name__}: {main_err}\n{traceback.format_exc()}", exc_info=True)
         # Use safe_send_json for the final error message attempt
         error_data = ErrorResponse(response_type="error", message="Internal server error encountered.")
         # Need to wrap error_data in InteractionResponseData structure if send_error_response isn't used
         full_error_response = InteractionResponseData(content_type="error", data=error_data, user_model_state=UserModelState()) # Provide default state
         await safe_send_json(ws, full_error_response.model_dump(mode='json'), "Main Error Send")
    finally:
        log.info(f"WebSocket ({session_id}): Entering finally block. Cleaning up.")
        # Task 2.2: Modify Disconnect Trigger
        if not session_ended_cleanly and ctx and user: # Check the flag!
            try:
                log.info(f"WebSocket ({session_id}): Saving final context state to DB before potential disconnect trigger.")
                # Ensure the context is saved before triggering analysis (attempt again)
                try:
                    await session_manager.update_session_context_convex(convex, session_id, user.id, ctx)
                except Exception as save_exc:
                    log.error(f"WebSocket ({session_id}): Final save attempt failed: {save_exc}")

                # --- Check analysis_status BEFORE triggering ---
                supabase_client = await get_supabase_client()
                status_check = supabase_client.table("sessions") \
                    .select("analysis_status") \
                    .eq("id", str(session_id)) \
                    .maybe_single() \
                    .execute()

                current_status = status_check.data.get("analysis_status") if status_check.data else None
                log.info(f"WebSocket ({session_id}): Current analysis_status from DB on disconnect: '{current_status}'")

                if current_status is None: # Only trigger if analysis hasn't started/finished
                    log.info(f"Triggering background analysis due to unexpected disconnect for session {session_id}")
                    asyncio.create_task(queue_session_analysis(session_id, user.id, ctx.folder_id))
                    log.info(f"WebSocket ({session_id}): Background task scheduled on disconnect.")
                else:
                    log.info(f"Skipping analysis trigger on disconnect for session {session_id}: status is '{current_status}'.")
            except Exception as trigger_err:
                log.error(f"Failed to trigger background analysis on disconnect for {session_id}: {trigger_err}", exc_info=True)
            except Exception as final_save_err: # Catch potential save errors too
                log.error(f"WebSocket ({session_id}): Error saving context in finally block: {final_save_err}", exc_info=True)

        elif session_ended_cleanly:
            log.info(f"Skipping analysis trigger on disconnect: Session ended cleanly via 'end_session' event.")
        else:
            log.warning("Skipping analysis trigger on disconnect due to missing context or user.")

        # Make sure the socket is closed
        log.info(f"WebSocket ({session_id}): Ensuring WebSocket is closed in finally block.")
        if not session_ended_cleanly:
             await safe_close(ws) # Use the helper
        else:
             log.info(f"WebSocket ({session_id}): Connection already closed by 'end_session' handler. Skipping redundant close call in finally.")
        log.info(f"WebSocket ({session_id}): Finished finally block.")

# ===============================
# Lean Executor Helper Functions
# ===============================

def _build_lean_prompt(
    ctx: TutorContext,
    objective: "FocusObjective",
    user_model_state: UserModelState | None,
    last_action: Optional[str] | None = None,
) -> str:
    """Builds the prompt for the lean executor LLM, incorporating context and tool list."""
    # Initialize UserModelState if None
    current_user_state = user_model_state if user_model_state is not None else UserModelState()
    user_state_str = current_user_state.model_dump_json(indent=2) # Pretty print for LLM

    # Format last action
    last_action_str = str(last_action) if last_action else "None"

    # --- Define session_summary ---
    session_summary_text = "No session summary notes available."
    if user_model_state and user_model_state.session_summary_notes:
        # Join the list of notes into a single string
        session_summary_text = "\n".join(f"- {note}" for note in user_model_state.session_summary_notes)
        if not session_summary_text.strip(): # Handle empty notes case
             session_summary_text = "Session summary notes are empty."
    # --- End Define session_summary ---

    # --- Define user_model_summary (using user_state_str for now as a placeholder) ---
    # This is the full JSON dump of the user model state.
    # Consider creating a more concise summary if LEAN_EXECUTOR_PROMPT_TEMPLATE requires it.
    user_model_summary_text = user_state_str
    # --- End Define user_model_summary ---

    prompt = LEAN_EXECUTOR_PROMPT_TEMPLATE.format(
        session_summary=session_summary_text, 
        user_model_summary=user_model_summary_text, 
        objective_topic=objective.topic,
        objective_goal=objective.learning_goal,
        objective_threshold=getattr(objective, "target_mastery", 0.8), 
        objective_priority=objective.priority,
        objective_relevant_concepts=", ".join(objective.relevant_concepts) if objective.relevant_concepts else "None",
        objective_suggested_approach=objective.suggested_approach or "None",
        last_action_str=last_action_str,
        interaction_mode=ctx.interaction_mode 
    )
    return prompt


async def _send_ws_error(ws: WebSocket, title: str, detail: str):
    """Send a structured error payload over the websocket."""
    try:
        err_payload = InteractionResponseData(
            content_type="error",
            data=ErrorResponse(error_message=title, technical_details=detail),
            user_model_state=UserModelState(),
        )
        if ws.client_state == WebSocketState.CONNECTED:
            await ws.send_json(err_payload.model_dump(mode="json"))
    except Exception as e:
        log.error(f"_send_ws_error: Failed to send error: {e}. Original: {title} - {detail}")


# Define the new normalization function
async def _normalize_whiteboard_actions_for_mcq(
    actions: List[Dict[str, Any]],
    question_obj: "QuizQuestion", # Forward reference if QuizQuestion is defined later or imported
    # If draw_mcq_actions cannot be easily called, its logic for object creation will be partially replicated here.
    # We'll need to define constants for layout or make them parameters if they need to be dynamic.
    # For simplicity, we might use fixed offsets/sizes here or assume they are part of the broader context.
) -> List[Dict[str, Any]]:
    """
    Normalizes whiteboard actions for an MCQ.
    If a legacy MCQ object ({\"kind\": \"radio\", \"options\": [...]}) is found,
    it's replaced with a list of individual CanvasObjectSpec objects.
    Other objects are passed through.
    """
    from ai_tutor.skills.draw_mcq import draw_mcq_actions # Try to use the existing skill
    from ai_tutor.agents.models import QuizQuestion # Ensure QuizQuestion is available

    processed_actions: List[Dict[str, Any]] = []
    found_legacy_mcq = False

    for spec in actions:
        if isinstance(spec, dict) and spec.get("kind") == "radio" and "options" in spec and isinstance(spec["options"], list):
            log.info(f"Normalizing legacy MCQ whiteboard object: {spec.get('id', 'N/A')}")
            found_legacy_mcq = True
            # If a legacy MCQ is found, we discard WHATEVER the LLM sent for whiteboard_actions
            # and regenerate them using draw_mcq_actions to ensure consistency.
            # We use the question_obj as the source of truth for question details.
            # A unique ID is generated here for this question's drawing objects.
            try:
                # Use a generic context or pass one if available and needed by draw_mcq_actions
                # For now, assuming draw_mcq_actions can be called with question and question_id primarily.
                # If invoke is strictly needed, this becomes more complex.
                # Let's assume direct call is okay for utility.
                # Note: draw_mcq_actions is async.
                # The 'invoke' wrapper might not be suitable here if we are not in a skill context.
                # Simplification: directly call the async function if possible.
                # This might mean draw_mcq_actions needs to be importable and callable.
                # If draw_mcq_actions is a registered "skill" and *must* go through 'invoke',
                # then this normalization logic might need 'ctx' and to call 'await invoke(...)'.

                # For now, let's assume we can call it directly, or simulate its output:
                # This simulates calling draw_mcq_actions if direct call/invoke is an issue
                # This is a simplified replication of draw_mcq_actions logic for demonstration
                
                q_id = str(uuid.uuid4())[:8]
                
                # Replicating draw_mcq_actions structure:
                # Constants from draw_mcq.py (ideally these should be shared or passed)
                QUESTION_X = 50
                QUESTION_Y = 50
                QUESTION_WIDTH = 700
                OPTION_START_Y = 100
                OPTION_SPACING = 40
                OPTION_X_OFFSET = 20
                OPTION_RADIO_RADIUS = 8
                OPTION_TEXT_X_OFFSET = 25

                # 1. Question Text
                processed_actions.append({
                    "id": f"mcq-{q_id}-text",
                    "kind": "text",
                    "x": QUESTION_X, "y": QUESTION_Y, "text": question_obj.question,
                    "fontSize": 18, "fill": "#000000", "width": QUESTION_WIDTH,
                    "metadata": {"source": "assistant", "role": "question", "question_id": q_id}
                })

                current_y = OPTION_START_Y
                for i, option_text in enumerate(question_obj.options):
                    option_id_val = i # Use index as option_id, as in draw_mcq_actions
                    # Radio button (circle)
                    processed_actions.append({
                        "id": f"mcq-{q_id}-opt-{option_id_val}-radio",
                        "kind": "circle",
                        "x": QUESTION_X + OPTION_X_OFFSET,
                        "y": current_y + OPTION_RADIO_RADIUS,
                        "radius": OPTION_RADIO_RADIUS,
                        "stroke": "#555555", "strokeWidth": 1, "fill": "#FFFFFF",
                        "metadata": {"source": "assistant", "role": "option_selector", "question_id": q_id, "option_id": option_id_val}
                    })
                    # Option Text Label
                    processed_actions.append({
                        "id": f"mcq-{q_id}-opt-{option_id_val}-text",
                        "kind": "text",
                        "x": QUESTION_X + OPTION_X_OFFSET + OPTION_TEXT_X_OFFSET,
                        "y": current_y + OPTION_RADIO_RADIUS, # Align with circle center
                        "text": f"{chr(65+i)}. {option_text}",
                        "fontSize": 16, "fill": "#333333",
                        "metadata": {"source": "assistant", "role": "option_label", "question_id": q_id, "option_id": option_id_val}
                    })
                    current_y += OPTION_SPACING
                # Since we found a legacy MCQ and replaced it, we typically stop processing further specs
                # from the original 'actions' list if the assumption is that one legacy obj = one MCQ.
                # For safety, we'll process all of them, but the legacy one is now expanded.
                # The current logic in _dispatch_tool_call expects whiteboard_actions to be a list of objects
                # for ONE question. So if LLM sends a legacy radio object, it implies that's the ONLY
                # thing for that question's whiteboard representation.
                # So, if found_legacy_mcq, we should return ONLY the newly generated actions.
                return processed_actions # Return the newly generated full list for the MCQ
            except Exception as e:
                log.error(f"Error during legacy MCQ normalization by replicating draw_mcq_actions: {e}", exc_info=True)
                # Fallback: return original spec or empty if error
                processed_actions.append(spec) # Add original spec back if normalization failed
        else:
            processed_actions.append(spec)

    if found_legacy_mcq:
        # This path should ideally not be hit if the return inside the loop works for the first legacy obj.
        # But as a safeguard, if it implies multiple MCQs or mixed content not intended.
        # For now, the logic above returns immediately when a legacy MCQ is processed and replaced.
        pass

    return processed_actions


async def _dispatch_tool_call(call: ToolCall, ctx: TutorContext, ws: WebSocket):
    """Executes a ToolCall produced by the lean executor and streams the response."""
    log.info(f"_dispatch_tool_call: Handling tool '{call.name}' for session {ctx.session_id}")
    supabase_client = await get_supabase_client() # Ensure supabase client is available
    tool_result = None # Initialize tool_result

    # --- Direct front-end tools that don't require backend skill invocation ---
    if call.name in ["explain", "ask_question", "feedback", "message", "error", "end_session"]:
        # Handle these tool calls immediately and return
        try:
            if call.name == "explain":
                payload = ExplanationResponse(explanation_text=call.args.get("text", "..."))
                content_type = "explanation"
            elif call.name == "ask_question":
                """Handle an ask_question tool call.

                Revised behaviour:
                1.  Expect args to contain a `question_data` dict that matches QuizQuestion.
                2.  ALWAYS use the internal `draw_mcq_actions` skill to generate whiteboard objects for the MCQ.
                    Any `whiteboard_actions` provided by the LLM in the `ask_question` call's args are IGNORED for MCQ drawing.
                3.  Send the generated MCQ drawing actions to the whiteboard via the `whiteboard_actions` field
                    on the InteractionResponseData wrapper.
                4.  Send a simple status_update chat message so the user knows to look at the whiteboard.
                5.  Persist the pending QuizQuestion on the TutorContext.
                """

                from ai_tutor.agents.models import QuizQuestion
                # No longer need _normalize_whiteboard_actions_for_mcq here if we always regenerate
                # from ai_tutor.skills.draw_mcq import draw_mcq_actions # Import the skill itself

                # --- 1) Parse and validate question_data --- #
                question_data_dict = call.args.get("question_data")
                if not question_data_dict:
                    # Log error and send error response to client
                    log.error("ask_question: 'question_data' missing in args. LLM Call Args: %s", call.args)
                    await send_error_response(ws, "Internal error: Missing question data from LLM.", "MISSING_QUESTION_DATA", state=ctx.user_model_state)
                    return # Stop processing this tool call

                try:
                    question_obj = QuizQuestion(**question_data_dict)
                except Exception as e_val:
                    log.error(f"ask_question: Failed to validate question_data: {e_val}. Data: {question_data_dict}", exc_info=True)
                    await send_error_response(ws, "Invalid question data provided by LLM.", "INVALID_QUESTION_DATA", details=str(e_val), state=ctx.user_model_state)
                    return

                # --- Extract template and zone from call.args --- #
                template_name_from_call: Optional[str] = call.args.get("template")
                zone_name_from_call: Optional[str] = call.args.get("zone")

                # --- 2) ALWAYS generate whiteboard actions using internal skill for consistency --- #
                final_object_specs: List[Dict[str, Any]] = []
                log.info("For 'ask_question', always using internal draw_mcq_actions for whiteboard rendering. LLM-provided whiteboard_actions (if any) will be ignored for MCQ drawing.")
                
                try:
                    from ai_tutor.skills.draw_mcq import draw_mcq_actions # Skill to be invoked
                    
                    q_id_for_drawing = str(uuid.uuid4())[:8] # Unique ID for this set of drawing objects
                    log.debug(f"Attempting to invoke draw_mcq_actions with question_obj (topic: {question_obj.related_section}), question_id: {q_id_for_drawing}, template: {template_name_from_call}, zone: {zone_name_from_call}") # MODIFIED LOG
                    
                    # Use the invoke helper to call the draw_mcq_actions skill
                    generated_objects_list = await invoke(
                        draw_mcq_actions, # The skill function/object itself
                        ctx=ctx,          # The TutorContext (or RunContextWrapper if skill expects it)
                        question=question_obj,
                        question_id=q_id_for_drawing,
                        template_name=template_name_from_call, # ADDED
                        zone_name=zone_name_from_call          # ADDED
                    )
                    
                    log.info(f"draw_mcq_actions invoke returned: {generated_objects_list}")

                    if generated_objects_list and isinstance(generated_objects_list, list) and all(isinstance(item, dict) for item in generated_objects_list):
                        log.debug(f"Successfully generated {len(generated_objects_list)} specs from draw_mcq_actions.")
                        final_object_specs.extend(generated_objects_list)
                    elif generated_objects_list:
                        log.warning(f"draw_mcq_actions returned a non-list or list with non-dict items: {type(generated_objects_list)} Content: {str(generated_objects_list)[:200]}...")
                    else:
                        log.warning("draw_mcq_actions returned None or an empty list.")

                except Exception as gen_err:
                    log.error(f"draw_mcq_actions invocation FAILED: {gen_err}", exc_info=True)
                    # If drawing fails, final_object_specs will be empty.
                    # The question will still be set in context, and a chat message sent.
                    # Whiteboard will simply not show the MCQ.
                
                # --- 3) Prepare whiteboard_actions payload for frontend ---
                whiteboard_actions_payload_for_fe = None
                if final_object_specs: 
                    if all(isinstance(spec, dict) for spec in final_object_specs):
                        whiteboard_actions_payload_for_fe = [{
                            "type": "ADD_OBJECTS",
                            "objects": final_object_specs
                        }]
                        log.info(f"Successfully prepared whiteboard_actions_payload_for_fe with {len(final_object_specs)} objects for ask_question.")
                    else:
                        log.error(f"final_object_specs contained non-dict items after draw_mcq_actions: {final_object_specs}. Cannot send to FE.")
                else:
                    log.warning("final_object_specs is EMPTY after draw_mcq_actions. No MCQ will be drawn on whiteboard.")
                
                # --- 4) Compose chat message --- #
                topic_for_message = call.args.get("topic") or question_obj.related_section or "the current topic"
                chat_message_text = f"I have a question for you on the whiteboard about {topic_for_message}."

                # Using MessageResponse for the chat message part
                chat_payload = MessageResponse(
                    message_text=chat_message_text, # Corrected field name from previous thoughts
                    message_type="status_update"    # Using existing MessageResponse structure
                )
                content_type_for_response = "message" # The main content type for the chat part is 'message'

                # --- 5) Build and send response --- #
                response_obj = InteractionResponseData(
                    content_type=content_type_for_response,
                    data=chat_payload, # The MessageResponse object
                    user_model_state=ctx.user_model_state,
                    whiteboard_actions=whiteboard_actions_payload_for_fe # Attach the ADD_OBJECTS action for the whiteboard
                )

                await safe_send_json(ws, response_obj.model_dump(mode="json"), "AskQuestion (Whiteboard + Chat Msg) Dispatch")

                # Record whiteboard actions in internal context for mental model
                if response_obj.whiteboard_actions:
                    ctx.whiteboard_history.append(response_obj.whiteboard_actions)

                # --- 6) Update context --- #
                ctx.last_pedagogical_action = "asked"
                ctx.current_quiz_question = question_obj # Store the question for later evaluation

                # Persist context (best-effort)
                try:
                    await session_manager.update_session_context_convex(convex, ctx.session_id, ctx.user_id, ctx)
                except Exception as persist_err:
                    log.warning(f"Failed to persist context after ask_question: {persist_err}")

                # --- Phase-1 Persistence for assistant message --- #
                try:
                    text_summary = None
                    # 'payload' may be undefined in certain branches; fall back to response_obj.data
                    _persist_target = locals().get('payload', None) or response_obj.data
                    if isinstance(_persist_target, (MessageResponse, ExplanationResponse)):
                        text_summary = getattr(_persist_target, 'message_text', None) or getattr(_persist_target, 'explanation_text', None)
                    elif isinstance(_persist_target, FeedbackResponse):
                        text_summary = 'feedback'
                    elif isinstance(_persist_target, ErrorResponse):
                        text_summary = _persist_target.error_message

                    await _persist_assistant_message(
                        convex,
                        ctx,
                        text_summary=text_summary or content_type,
                        payload=response_obj.model_dump(mode="json"),
                        whiteboard_actions=getattr(response_obj, 'whiteboard_actions', None),
                    )
                except Exception as persist_err:
                    log.error(f"Failed to persist assistant message for session {ctx.session_id}: {persist_err}")

                return  # Ensure no further processing for this call
            elif call.name == "feedback":
                from ai_tutor.agents.models import QuizFeedbackItem
                feedback_item = QuizFeedbackItem(**call.args)
                payload = FeedbackResponse(feedback=feedback_item)
                content_type = "feedback"
            elif call.name == "message":
                payload = MessageResponse(**call.args)
                content_type = "message"
            elif call.name == "error":
                payload = ErrorResponse(**call.args)
                content_type = "error"
            elif call.name == "end_session":
                payload = MessageResponse(message_text=f"Session ended: {call.args.get('reason', 'completed')}.", message_type="summary")
                content_type = "message"
                # Optionally trigger session analysis etc.

            response = InteractionResponseData(
                content_type=content_type,
                data=payload,
                user_model_state=ctx.user_model_state,
            )
            await safe_send_json(ws, response.model_dump(mode="json"), f"Direct Dispatch {call.name}")

            # Record whiteboard actions in internal context for mental model
            if response.whiteboard_actions:
                ctx.whiteboard_history.append(response.whiteboard_actions)

            # Phase-1: Persist assistant message for non-ask_question direct tool calls
            try:
                text_summary = None
                # 'payload' may be undefined in certain branches; fall back to response_obj.data
                _persist_target = locals().get('payload', None) or response_obj.data
                if isinstance(_persist_target, (MessageResponse, ExplanationResponse)):
                    text_summary = getattr(_persist_target, 'message_text', None) or getattr(_persist_target, 'explanation_text', None)
                elif isinstance(_persist_target, FeedbackResponse):
                    text_summary = 'feedback'
                elif isinstance(_persist_target, ErrorResponse):
                    text_summary = _persist_target.error_message

                await _persist_assistant_message(
                    convex,
                    ctx,
                    text_summary=text_summary,
                    payload=response.model_dump(mode="json"),
                    whiteboard_actions=getattr(response, 'whiteboard_actions', None),
                )

            except Exception as persist_err:
                log.error(f"Failed to persist assistant message for session {ctx.session_id}: {persist_err}")

            # Update last pedagogical action quickly
            if call.name == "explain":
                ctx.last_pedagogical_action = "explained"
            elif call.name == "ask_question":
                ctx.last_pedagogical_action = "asked"

            return  # Important: skip further processing for these calls
        except Exception as direct_err:
            log.error(f"_dispatch_tool_call: Error handling direct tool '{call.name}': {direct_err}", exc_info=True)
            await send_error_response(ws, "Error preparing response.", "DIRECT_TOOL_ERROR", details=str(direct_err), state=ctx.user_model_state)
            return

    try:
        if call.name == "get_board_state":
            # --- Skill: Get Whiteboard State (Special Handling) ---
            request_id = str(uuid.uuid4())
            future = asyncio.Future()
            _pending_board_state_requests[request_id] = future
            log.debug(f"WS ({ctx.session_id if ctx else 'UnknownSession'}): Stored future for board state request {request_id}")

            try:
                await safe_send_json(ws, {"type": "REQUEST_BOARD_STATE", "request_id": request_id}, f"RequestBoardStateSend_{request_id}")
                log.debug(f"WS ({ctx.session_id if ctx else 'UnknownSession'}): Waiting for board state response for {request_id} (timeout 20s)")
                tool_result = await asyncio.wait_for(future, timeout=20.0) # Assign to tool_result
                log.debug(f"WS ({ctx.session_id if ctx else 'UnknownSession'}): Received board state response for {request_id}: {tool_result}")
            except asyncio.TimeoutError:
                log.error(f"WS ({ctx.session_id if ctx else 'UnknownSession'}): Timeout (20s) waiting for board state response for request {request_id}")
                await send_error_response(ws, "Timeout getting whiteboard state.", "BOARD_STATE_TIMEOUT", state=ctx.user_model_state if ctx else None)
                return # Exit _dispatch_tool_call early for this skill
            except Exception as wait_err:
                log.error(f"WS ({ctx.session_id if ctx else 'UnknownSession'}): Error waiting for board state future {request_id}: {wait_err}", exc_info=True)
                await send_error_response(ws, "Error getting whiteboard state.", "BOARD_STATE_WAIT_ERROR", state=ctx.user_model_state if ctx else None)
                return # Exit _dispatch_tool_call early for this skill
            finally:
                removed_future = _pending_board_state_requests.pop(request_id, None)
                if removed_future:
                    log.debug(f"WS ({ctx.session_id if ctx else 'UnknownSession'}): Removed future for board state request {request_id}")
                else:
                    log.warning(f"WS ({ctx.session_id if ctx else 'UnknownSession'}): Attempted to remove future for {request_id}, but it was not found (already removed or error before send).")
            # tool_result now holds the specs or was handled if an error occurred.
        
        elif call.name == "draw":
            # 1) If template/zone provided, merge coords
            template_name = call.args.get("template")
            zone_name = call.args.get("zone")
            if template_name and zone_name:
                zone_coords = _template_resolver.resolve_zone(template_name, zone_name)
                if zone_coords:
                    for obj in call.args.get("objects", []):
                        # ALWAYS apply zone coordinates; they define the bounding box of the zone.
                        obj["xPct"] = zone_coords.get("xPct")
                        obj["yPct"] = zone_coords.get("yPct")
                        # Width / height of object defaults to zone size unless already explicitly provided in ABSOLUTE pixels.
                        if "width" not in obj:
                            obj["widthPct"] = zone_coords.get("widthPct")
                        if "height" not in obj:
                            obj["heightPct"] = zone_coords.get("heightPct")
                else:
                    log.warning(f"draw: Could not resolve zone {zone_name} in template {template_name}")

            # 2) Build whiteboard_actions payload and send to client immediately.
            wb_action = {
                "type": "ADD_OBJECTS",
                "objects": call.args.get("objects", [])
            }
            if call.args.get("strategy"):
                wb_action["strategy"] = call.args["strategy"]
            if call.args.get("anchor_object_id"):
                wb_action["anchor_object_id"] = call.args["anchor_object_id"]
                # If strategy is anchor, copy all other relevant anchor parameters
                if call.args.get("strategy") == "anchor":
                    anchor_params = [
                        "anchor_edge_x", "object_edge_x",
                        "anchor_edge_y", "object_edge_y",
                        "offset_x_pct", "offset_y_pct"
                    ]
                    for param in anchor_params:
                        if param in call.args:
                            wb_action[param] = call.args[param]

            response = InteractionResponseData(
                content_type="message",
                data=MessageResponse(message_text="Added objects to the whiteboard.", message_type="status_update"),
                user_model_state=ctx.user_model_state,
                whiteboard_actions=[wb_action]
            )
            await safe_send_json(ws, response.model_dump(mode="json"), "Draw Dispatch")

            # Record in context history for LLM traceability
            if ctx.history is None:
                ctx.history = []
            ctx.history.append({"role": "assistant", "content": json.dumps({"name": "draw" , "args": call.args})})

            # Append to whiteboard_history for persistence
            ctx.whiteboard_history.append([wb_action])

            # Persist assistant message
            try:
                await _persist_assistant_message(
                    convex,
                    ctx,
                    text_summary="draw",
                    payload=response.model_dump(mode="json"),
                    whiteboard_actions=[wb_action]
                )
            except Exception as perr:
                log.error(f"Failed persisting draw assistant message: {perr}")

            return

        else:
            # --- All Other Skills: Use invoke helper with correct signature ---
            from ai_tutor.skills import SKILL_REGISTRY  # Local import to avoid circular deps
            skill_obj = SKILL_REGISTRY.get(call.name)
            if skill_obj is None:
                log.error(f"_dispatch_tool_call: Skill '{call.name}' not found in registry.")
                await send_error_response(ws, f"Unknown tool '{call.name}'.", "UNKNOWN_TOOL", state=ctx.user_model_state if ctx else None)
                return

            # Call invoke properly: pass the skill object, context, and unpacked args
            tool_result = await invoke(skill_obj, ctx=ctx, **call.args)

            # --- Handle result & persistence --- #
            try:
                if isinstance(tool_result, InteractionResponseData):
                    await safe_send_json(ws, tool_result.model_dump(mode="json"), f"{call.name} Result")

                    # Record whiteboard actions in internal context for mental model
                    if tool_result.whiteboard_actions:
                        ctx.whiteboard_history.append(tool_result.whiteboard_actions)

                    # Derive text summary for persistence
                    summary = None
                    d = tool_result.data
                    if isinstance(d, (MessageResponse, ExplanationResponse)):
                        summary = getattr(d, 'message_text', None) or getattr(d, 'explanation_text', None)
                    elif isinstance(d, FeedbackResponse):
                        summary = 'feedback'
                    elif isinstance(d, ErrorResponse):
                        summary = d.error_message

                    await _persist_assistant_message(
                        convex,
                        ctx,
                        text_summary=summary or tool_result.content_type,
                        payload=tool_result.model_dump(mode="json"),
                        whiteboard_actions=tool_result.whiteboard_actions,
                    )
                else:
                    # Fallback: if skill returned tuple (payload, wb_actions)
                    if isinstance(tool_result, tuple) and len(tool_result) == 2:
                        payload_obj, skill_wb_actions = tool_result # Renamed variable
                        if isinstance(payload_obj, (MessageResponse, ExplanationResponse, FeedbackResponse, ErrorResponse)):
                            
                            final_wb_actions_for_response = []
                            if skill_wb_actions and isinstance(skill_wb_actions, list):
                                for action_dict_from_skill in skill_wb_actions:
                                    # Ensure action_dict_from_skill is a dict, create a mutable copy
                                    current_action_to_modify = dict(action_dict_from_skill) if isinstance(action_dict_from_skill, dict) else {}
                                    
                                    # If this action is ADD_OBJECTS and the original call was 'draw'
                                    if current_action_to_modify.get("type") == "ADD_OBJECTS" and call.name == "draw":
                                        # Copy strategy and all anchor-related args from original call.args to the action top-level
                                        for arg_key in [
                                            "strategy", "anchor_object_id", 
                                            "anchor_edge", "object_edge", 
                                            "offset_x_pct", "offset_y_pct",
                                            "template", "zone", "group_id" # Added group_id too
                                        ]:
                                            if arg_key in call.args: # call.args is from the LLM tool call
                                                current_action_to_modify[arg_key] = call.args[arg_key]
                                    
                                    final_wb_actions_for_response.append(current_action_to_modify)
                            else: # If skill_wb_actions is None or not a list, pass it as is (will be None or empty)
                                final_wb_actions_for_response = skill_wb_actions

                            wrapped = InteractionResponseData(
                                content_type="message",
                                data=payload_obj,
                                user_model_state=ctx.user_model_state,
                                whiteboard_actions=final_wb_actions_for_response, # Use modified list
                            )
                            await safe_send_json(ws, wrapped.model_dump(mode="json"), f"{call.name} Tuple Result")
 
                            # Record whiteboard actions in internal context for mental model
                            if wrapped.whiteboard_actions:
                                ctx.whiteboard_history.append(wrapped.whiteboard_actions)

                            summary = getattr(payload_obj, 'message_text', None) or getattr(payload_obj, 'explanation_text', None) or 'assistant'
                            await _persist_assistant_message(
                                convex,
                                ctx,
                                text_summary=summary,
                                payload=wrapped.model_dump(mode="json"),
                                whiteboard_actions=final_wb_actions_for_response, # Use modified list for persistence
                            )
            except Exception as handle_err:
                log.error(f"Failed handling result or persistence for skill '{call.name}': {handle_err}")

    except ToolInputError as e: # This now covers errors from invoke() for other skills
        log.error(f"ToolInputError in skill '{call.name}' for session {ctx.session_id}: {e}. Args: {call.args}", exc_info=True)
        await send_error_response(
            ws,
            message="The tutor encountered an issue with its tool arguments.",
            error_code="TOOL_INPUT_VALIDATION_ERROR",
            details=str(e),
            state=ctx.user_model_state
        )
        if ctx.history is None: ctx.history = []
        system_error_message = f"System: The previous tool call to '{call.name}' failed due to invalid arguments: {e}. Args: {json.dumps(call.args)}. Please review the arguments and the tool's schema, then try the call again with corrected arguments."
        ctx.history.append({"role": "system", "content": system_error_message})
        return # Exit _dispatch_tool_call early

    except WebSocketDisconnect:
        log.warning(f"WebSocket disconnected during tool '{call.name}' for session {ctx.session_id}.")
        raise # Re-raise to be handled by the main WebSocket handler
    except Exception as e: # General errors from invoke() or other parts of the dispatch before post-processing
        log.exception(f"_dispatch_tool_call: Error executing tool '{call.name}' for session {ctx.session_id}: {e}")
        await _send_ws_error(ws, "Dispatch Error", str(e))


async def _run_executor_turn(ctx: TutorContext, objective: "FocusObjective", ws: WebSocket):
    """Single turn of the lean executor: build prompt → call LLM → dispatch."""

    # --- NEW: Deterministic Answer Evaluation Path --- #
    try:
        history_snapshot = ctx.history or []
        last_user_event_str: Optional[str] = None
        if history_snapshot and history_snapshot[-1].get("role") == "user":
            last_user_event_str = history_snapshot[-1].get("content")

        if last_user_event_str and ctx.current_quiz_question:
            parsed_event: Optional[dict] = None
            try:
                parsed_event = json.loads(last_user_event_str)
            except json.JSONDecodeError:
                parsed_event = None  # Not JSON → likely a normal user message
            except Exception as e_pe:
                log.error(f"_run_executor_turn: Unexpected error parsing last user event JSON: {e_pe}")

            if isinstance(parsed_event, dict) and parsed_event.get("type") == "answer":
                log.info("_run_executor_turn: Detected 'answer' event with pending question. Running deterministic evaluation.")
                try:
                    answer_data = parsed_event.get("data", {}) if isinstance(parsed_event.get("data"), dict) else {}
                    user_answer_index = answer_data.get("answer_index")
                    answered_question_id = answer_data.get("question_id")

                    if user_answer_index is None:
                        await send_error_response(ws, "Answer event missing 'answer_index'.", "INVALID_ANSWER_FORMAT", state=ctx.user_model_state)
                        return

                    # Call evaluate_quiz skill deterministically
                    eval_kwargs = {"user_answer_index": user_answer_index}
                    if answered_question_id is not None:
                        eval_kwargs["question_id"] = answered_question_id

                    feedback_payload, generated_wb_actions = await invoke(
                        evaluate_quiz,
                        ctx=ctx,
                        **eval_kwargs
                    )

                    # Prepare and send response
                    response_obj = InteractionResponseData(
                        content_type="feedback",
                        data=feedback_payload,
                        user_model_state=ctx.user_model_state,
                        whiteboard_actions=generated_wb_actions
                    )
                    await safe_send_json(ws, response_obj.model_dump(mode="json"), "Deterministic Answer Evaluation")

                    # Simulate assistant feedback tool call in history for LLM context
                    try:
                        if ctx.history is None:
                            ctx.history = []
                        first_item = feedback_payload.feedback_items[0] if getattr(feedback_payload, "feedback_items", None) else None
                        simulated_args = first_item.model_dump(mode="json") if first_item else {}
                        ctx.history.append({
                            "role": "assistant",
                            "content": json.dumps({"name": "feedback", "args": simulated_args})
                        })
                    except Exception as hist_err:
                        log.warning(f"_run_executor_turn: Failed to append simulated feedback to history: {hist_err}")

                    # Context has been updated by evaluate_quiz (current_quiz_question cleared, user_model updated)
                    return  # End turn here

                except ToolInputError as tie_det:
                    log.error(f"Deterministic evaluate_quiz raised ToolInputError: {tie_det}")
                    await send_error_response(ws, "Error evaluating answer.", "ANSWER_EVAL_INPUT_ERROR", details=str(tie_det), state=ctx.user_model_state)
                    return
                except Exception as det_err:
                    log.error(f"Error during deterministic answer evaluation: {det_err}", exc_info=True)
                    await send_error_response(ws, "Unexpected error while evaluating answer.", "ANSWER_EVAL_ERROR", details=str(det_err), state=ctx.user_model_state)
                    return
    except Exception as outer_det_err:
        log.error(f"_run_executor_turn: Unexpected error in deterministic evaluation pre-check: {outer_det_err}", exc_info=True)
        # Continue to normal LLM flow on failure

    # --- END NEW deterministic path --- #

    llm = LLMClient()

    # Build prompt
    system_prompt = _build_lean_prompt(ctx, objective, ctx.user_model_state, ctx.last_pedagogical_action)

    # Prepare messages
    history = ctx.history or []
    messages = history + [{"role": "system", "content": system_prompt}]
    
    # Default LLM kwargs (can be overridden or extended)
    llm_kwargs: dict[str, Any] = {}
    # Safely pull temperature from context settings if available
    settings_obj = getattr(ctx, "settings", None)
    if settings_obj is not None and getattr(settings_obj, "executor_temperature", None) is not None:
        llm_kwargs["temperature"] = settings_obj.executor_temperature
    else:
        llm_kwargs["temperature"] = 0.7  # sensible default
    # Add other default LLM parameters here if needed

    try:
        # ------------------------------------------------------------ #
        #  Diagnostic logging before making the LLM call
        # ------------------------------------------------------------ #
        log.info("_run_executor_turn: Calling Executor LLM (messages=%d, temp=%s)", len(messages), llm_kwargs.get("temperature"))
        log.debug("_run_executor_turn: First 2 messages preview: %s", [
            {"role": m.get("role"), "content": str(m.get("content"))[:120] + ("..." if len(str(m.get("content"))) > 120 else "")}
            for m in messages[:2]
        ])

        # Wrap the llm.chat call with the retry wrapper
        resp = await retry_on_json_error(
            llm.chat, 
            messages=messages, 
            response_format={"type": "json_object"}, 
            **llm_kwargs
        )

        log.info("_run_executor_turn: LLM call completed successfully.")

        # The wrapper may return either a raw content string (preferred) or a dict if
        # OpenAI returned JSON mode with no `content` field.
        if isinstance(resp, str):
            raw_json_str = resp
        elif isinstance(resp, dict):
            # Try to get "content" field first
            raw_json_str = resp.get("content") if isinstance(resp.get("content"), str) else None
            # Fallback: if the dict itself looks like a ToolCall already (has name & args)
            if raw_json_str is None and set(resp.keys()) >= {"name", "args"}:
                tool_call_data = resp
            elif raw_json_str is None:
                # If no content and not a direct tool call, log and raise error
                log.error(f"_run_executor_turn: LLM returned dict without 'content' or direct tool call structure. Response: {resp}")
                raise ValueError("LLM returned dict without 'content' or tool fields.")
        else:
            log.error(f"_run_executor_turn: Unexpected response type from LLMClient: {type(resp)}. Response: {resp}")
            raise ValueError(f"Unexpected response type from LLMClient: {type(resp)}")

        # If we haven't parsed tool_call_data yet, parse from raw_json_str
        if 'tool_call_data' not in locals():
            if not raw_json_str:
                log.error("_run_executor_turn: LLM returned empty or null JSON string.")
                raise ValueError("LLM returned empty content")
            tool_call_data = json.loads(raw_json_str)

        # --- Pre-validation: ensure required keys exist ---
        if not isinstance(tool_call_data, dict) or "name" not in tool_call_data or "args" not in tool_call_data:
            log.error(f"_run_executor_turn: LLM output missing 'name' or 'args'. Response: {tool_call_data}")
            await _send_ws_error(ws, "LLM Format Error", "AI response missing required 'name' or 'args' keys. Prompt reminded the format; please try again.")
            # Give feedback to the LLM in the next turn via system message
            if ctx.history is None:
                ctx.history = []
            ctx.history.append({
                "role": "system",
                "content": "System: Your previous response was not formatted correctly. Please return exactly one JSON object with top-level keys 'name' and 'args'."
            })
            return  # Skip further processing for this turn

        call = ToolCall(**tool_call_data)

        # Append assistant message JSON to history for traceability
        # Ensure history is initialized if it's None
        if ctx.history is None:
            ctx.history = []
        ctx.history.append({"role": "assistant", "content": json.dumps(tool_call_data)}) # Storing the raw JSON for the LLM call

        await _dispatch_tool_call(call, ctx, ws)

    except (json.JSONDecodeError, ValidationError) as e:
        log.error(f"_run_executor_turn: LLM JSON parse/validation error after retries: {e}. System Prompt: {system_prompt[:500]}...", exc_info=True)
        await _send_ws_error(ws, "Processing Error", f"Failed to process the AI's response. Details: {type(e).__name__}")
    except WebSocketDisconnect:
        log.info("_run_executor_turn: WebSocket disconnected during executor turn.")
        raise # Re-raise to be handled by the main WebSocket loop
    except Exception as e:
        log.exception(f"_run_executor_turn: Unexpected error: {e}. System Prompt: {system_prompt[:500]}...", exc_info=True)
        await _send_ws_error(ws, "Internal Error", "An unexpected error occurred while processing your request.")
# ===== End Lean Executor Helpers =====

# --- NEW: Global LLMClient Instance --- #
# Consider initializing LLMClient once if it's stateless and thread-safe
# global_llm_client = LLMClient()
# Then use global_llm_client in _run_executor_turn if appropriate.
# For now, keeping it instantiated per call for simplicity, assuming it's lightweight.
# --- END NEW ---

# ===============================
# Phase-1 Persistence Helpers
# ===============================

async def _persist_user_message(convex: ConvexClient, ctx: TutorContext, text: str):
    """Insert a user chat turn into session_messages and update ctx.latest_turn_no."""
    try:
        next_turn = (ctx.latest_turn_no or 0) + 1
        insert_data = {
            "session_id": str(ctx.session_id),
            "turn_no": next_turn,
            "role": "user",
            "text": text,
        }
<<<<<<< HEAD
        await convex.mutation("insertSessionMessage", insert_data)
=======
        await convex.mutation("insert_session_message", insert_data)
>>>>>>> 0d85b700
        ctx.latest_turn_no = next_turn
    except Exception as e:
        log.error(f"_persist_user_message: Failed to insert chat turn for session {ctx.session_id}: {e}")

from typing import Optional, List, Dict as TDict

async def _persist_assistant_message(
    convex: ConvexClient,
    ctx: TutorContext,
    text_summary: str,
    payload: Optional[dict] = None,
    whiteboard_actions: Optional[List[TDict]] = None,
):
    """Persist assistant chat turn and optional whiteboard snapshot."""
    try:
        next_turn = (ctx.latest_turn_no or 0) + 1

        snapshot_index_val: int | None = None

        if whiteboard_actions:
            snapshot_index_val = next_turn  # align with turn_no
            # Persist snapshot first
            await convex.mutation(
<<<<<<< HEAD
                "insertWhiteboardSnapshot",
=======
                "insert_snapshot",
>>>>>>> 0d85b700
                {
                    "session_id": str(ctx.session_id),
                    "snapshot_index": snapshot_index_val,
                    "actions_json": whiteboard_actions,
                },
            )
            ctx.latest_snapshot_index = snapshot_index_val

        await convex.mutation(
<<<<<<< HEAD
            "insertSessionMessage",
=======
            "insert_session_message",
>>>>>>> 0d85b700
            {
                "session_id": str(ctx.session_id),
                "turn_no": next_turn,
                "role": "assistant",
                "text": text_summary,
                "payload_json": payload,
                "whiteboard_snapshot_index": snapshot_index_val,
            },
        )

        ctx.latest_turn_no = next_turn
    except Exception as e:
        log.error(f"_persist_assistant_message: Failed to persist assistant message for session {ctx.session_id}: {e}")

async def _hydrate_initial_state(ws: WebSocket, convex: ConvexClient, ctx: TutorContext):
    """Fetch recent chat & whiteboard data from DB and send SESSION_INIT_STATE to client."""
    try:
        # --- Chat History --- #
        chat_rows = await convex.query(
            "getSessionMessages",
            {"session_id": str(ctx.session_id), "limit": 50},
        ) or []
        chat_history: list[dict] = [
            {"role": row["role"], "text": row.get("text", ""), "turn_no": row["turn_no"]}
            for row in chat_rows
        ]

        if chat_rows:
            ctx.latest_turn_no = chat_rows[-1]["turn_no"]

        # Determine latest snapshot index present in fetched messages (assistant rows only)
        max_snapshot_index = max(
            (row.get("whiteboard_snapshot_index") or 0) for row in chat_rows
        ) if chat_rows else 0

        # --- Whiteboard Actions --- #
        snapshot_rows = await convex.query(
            "getWhiteboardSnapshots",
            {"session_id": str(ctx.session_id), "max_index": max_snapshot_index},
        ) or []
        whiteboard_actions_to_replay: list[dict] = []
        for row in snapshot_rows:
            actions_list = row.get("actions_json") or []
            whiteboard_actions_to_replay.extend(actions_list)
        if snapshot_rows:
            ctx.latest_snapshot_index = snapshot_rows[-1]["snapshot_index"]

        # Build payload
        payload = {
            "type": "SESSION_INIT_STATE",
            "chat_history": chat_history,
            "whiteboard_actions_to_replay": whiteboard_actions_to_replay,
        }

        await safe_send_json(ws, payload, "Session Init State")
        log.info(
            f"Hydrated session {ctx.session_id}: {len(chat_history)} msgs, {len(whiteboard_actions_to_replay)} wb actions"
        )
    except Exception as e:
        log.error(f"_hydrate_initial_state: Failed for session {ctx.session_id}: {e}")<|MERGE_RESOLUTION|>--- conflicted
+++ resolved
@@ -4,21 +4,6 @@
 import os
 
 from fastapi import APIRouter, WebSocket, WebSocketDisconnect, Depends
-<<<<<<< HEAD
-try:
-    from supabase import Client
-except Exception:  # pragma: no cover - optional dependency
-    from typing import Any as Client
-try:
-    from postgrest.exceptions import APIError
-except Exception:  # pragma: no cover - optional dependency
-    class APIError(Exception):
-        code: str = ""
-        message: str = ""
-
-from ai_tutor.dependencies import get_supabase_client, get_convex_client
-from ai_tutor.convex_client import ConvexClient
-=======
 from supabase import Client  # noqa: F401
 from postgrest.exceptions import APIError
 
@@ -27,7 +12,6 @@
     get_convex_client,
     ConvexClient,
 )
->>>>>>> 0d85b700
 from ai_tutor.session_manager import SessionManager
 from ai_tutor.context import TutorContext, UserModelState
 import json
@@ -1399,11 +1383,7 @@
             "role": "user",
             "text": text,
         }
-<<<<<<< HEAD
-        await convex.mutation("insertSessionMessage", insert_data)
-=======
         await convex.mutation("insert_session_message", insert_data)
->>>>>>> 0d85b700
         ctx.latest_turn_no = next_turn
     except Exception as e:
         log.error(f"_persist_user_message: Failed to insert chat turn for session {ctx.session_id}: {e}")
@@ -1427,11 +1407,7 @@
             snapshot_index_val = next_turn  # align with turn_no
             # Persist snapshot first
             await convex.mutation(
-<<<<<<< HEAD
-                "insertWhiteboardSnapshot",
-=======
                 "insert_snapshot",
->>>>>>> 0d85b700
                 {
                     "session_id": str(ctx.session_id),
                     "snapshot_index": snapshot_index_val,
@@ -1441,11 +1417,7 @@
             ctx.latest_snapshot_index = snapshot_index_val
 
         await convex.mutation(
-<<<<<<< HEAD
-            "insertSessionMessage",
-=======
             "insert_session_message",
->>>>>>> 0d85b700
             {
                 "session_id": str(ctx.session_id),
                 "turn_no": next_turn,
