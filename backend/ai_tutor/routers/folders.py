from fastapi import APIRouter, Depends, HTTPException, Request
<<<<<<< HEAD
from gotrue.types import User
from typing import List
=======
from typing import List, Any
try:
    from supabase import Client, PostgrestAPIResponse
except Exception:  # pragma: no cover - optional dependency
    Client = Any  # type: ignore
    PostgrestAPIResponse = Any  # type: ignore
try:
    from gotrue.types import User
except Exception:  # pragma: no cover
    User = Any  # type: ignore
>>>>>>> 6bfa7137
from uuid import UUID

from ai_tutor.dependencies import get_convex_client
from ai_tutor.services.convex_client import ConvexClient
from ai_tutor.auth import verify_token
from ai_tutor.api_models import FolderCreateRequest, FolderResponse, FolderListResponse

router = APIRouter(
    prefix="/folders",
    tags=["Folder Management"],
    dependencies=[Depends(verify_token)] # Secure all folder endpoints
)

@router.post("/", response_model=None, status_code=201)
async def create_folder(
    folder_data: FolderCreateRequest,
    request: Request,
    convex: ConvexClient = Depends(get_convex_client)
):
    """Creates a new folder for the authenticated user."""
    user: User = request.state.user
    try:
        data = await convex.mutation("createFolder", {"name": folder_data.name})
        return {
            "id": str(data.get("id")),
            "name": data.get("name"),
            "created_at": str(data.get("created_at")),
        }
    except Exception as e:
        print(f"Exception creating folder: {e}")
        raise HTTPException(status_code=500, detail=f"Database error during folder creation: {str(e)}")

@router.get("/", response_model=None)
async def list_folders(
    request: Request,
    convex: ConvexClient = Depends(get_convex_client)
):
    """Lists all folders belonging to the authenticated user."""
    user: User = request.state.user
    try:
        data = await convex.query("listFolders", {})
        folders = [
            {"id": str(item.get("id")), "name": item.get("name"), "created_at": str(item.get("created_at"))}
            for item in (data or [])
        ]
        return {"folders": folders}
    except Exception as e:
        print(f"Exception listing folders: {e}")
        raise HTTPException(status_code=500, detail=f"Database error listing folders: {str(e)}")

# Add DELETE /folders/{folder_id} and PUT /folders/{folder_id} (for renaming) endpoints as needed <|MERGE_RESOLUTION|>--- conflicted
+++ resolved
@@ -1,8 +1,4 @@
 from fastapi import APIRouter, Depends, HTTPException, Request
-<<<<<<< HEAD
-from gotrue.types import User
-from typing import List
-=======
 from typing import List, Any
 try:
     from supabase import Client, PostgrestAPIResponse
@@ -13,7 +9,6 @@
     from gotrue.types import User
 except Exception:  # pragma: no cover
     User = Any  # type: ignore
->>>>>>> 6bfa7137
 from uuid import UUID
 
 from ai_tutor.dependencies import get_convex_client
